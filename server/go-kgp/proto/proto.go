// Protocol Handling
//
// Copyright (c) 2021, 2022, 2023  Philip Kaludercic
//
// This file is part of go-kgp.
//
// go-kgp is free software: you can redistribute it and/or modify
// it under the terms of the GNU Affero General Public License,
// version 3, as published by the Free Software Foundation.
//
// go-kgp is distributed in the hope that it will be useful, but
// WITHOUT ANY WARRANTY; without even the implied warranty of
// MERCHANTABILITY or FITNESS FOR A PARTICULAR PURPOSE. See the GNU
// Affero General Public License for more details.
//
// You should have received a copy of the GNU Affero General Public
// License, version 3, along with go-kgp. If not, see
// <http://www.gnu.org/licenses/>

package proto

import (
	"errors"
	"fmt"
	"regexp"
	"strconv"
	"strings"
<<<<<<< HEAD
=======
	"sync/atomic"
	"time"
>>>>>>> fc0bd282
	"unicode"

	"go-kgp"
	"go-kgp/cmd"
)

const (
	majorVersion = 1
	minorVersion = 0
	patchVersion = 1
)

var (
	// Regular expression to destruct a command
	tokenizer = regexp.MustCompile(`^[[:space:]]*` +
		`(?:([[:digit:]]*)(?:@([[:digit:]]+))?[[:space:]]+)?` +
		`([[:alnum:]]+)(?:[[:space:]]+(.*))?` +
		`[[:space:]]*$`)

	// Regular expression to match escaped chararchters
	unescape = regexp.MustCompile(`\\.`)

	// Error to return if a message couldn't be parsed
	errArgumentMismatch = errors.New("argument mismatch")
)

func descape(str string) string {
	switch str[1] {
	case 'n':
		return "\n"
	case 't':
		return "\t"
	default:
		return str[1:]
	}
}

// parse destructs RAW and tries to assign the parts to PARAMS
func parse(raw string, params ...interface{}) error {
	var (
		inquotes bool
		escape   bool
		err      error

		i   int
		arg string
	)

	for i, arg = range strings.FieldsFunc(raw, func(c rune) bool {
		if inquotes {
			if escape {
				escape = false
				return false
			} else if c == '"' {
				inquotes = false
				return true
			} else {
				escape = c == '\\'
				return false
			}
		} else {
			inquotes = c == '"'
			return unicode.IsSpace(c) || inquotes
		}
	}) {
		if i >= len(params) {
			return errArgumentMismatch
		}

		switch param := params[i].(type) {
		case *string:
			*param = unescape.ReplaceAllStringFunc(arg, descape)
		case *uint64:
			*param, err = strconv.ParseUint(arg, 10, 64)
			if err != nil {
				return err
			}
		case **kgp.Board:
			*param, err = kgp.Parse(arg)
			if err != nil {
				return err
			}
		case *bool:
			switch strings.ToLower(arg) {
			case "true", "t", "yes":
				*param = true
			case "false", "f", "no":
				*param = false
			default:
				return errors.New("Malformed bool")
			}
		}
	}

	if i+1 != len(params) {
		return errArgumentMismatch
	}

	return nil
}

// Interpret parses and evaluates INPUT
<<<<<<< HEAD
func (cli *Client) interpret(input string, st *cmd.State) error {
	dbg := kgp.Debug.Printf

=======
func (cli *Client) interpret(input string, m *cmd.State) error {
>>>>>>> fc0bd282
	input = strings.TrimSpace(input)
	if input == "" { // Ignore empty lines
		return nil
	}

	matches := tokenizer.FindStringSubmatch(input)
	if matches == nil {
		kgp.Debug.Printf("Malformed input: %v", input)
		return nil
	}

	var (
		id, ref uint64
		err     error

		cmd  = matches[3]
		args = matches[4]
	)
	if matches[1] != "" {
		id, err = strconv.ParseUint(matches[1], 10, 64)
		if err != nil {
			return nil
		}
	}
	if matches[2] != "" {
		ref, err = strconv.ParseUint(matches[2], 10, 64)
		if err != nil {
			return nil
		}
	}

	switch cmd {
	case "mode":
		if cli.init {
			cli.error(id, "Duplicate \"mode\" request")
			cli.Kill()
			return nil
		}

		var mode string
		err = parse(args, &mode)
		if err != nil {
			return err
		}

		switch mode {
		case "freeplay":
			st.Scheduler.Schedule(cli)
			cli.respond(id, "ok")
			atomic.StoreInt32((*int32)(&cli.mode), int32(freeplay))
		case "verify", "go-kgp:verify":
			cli.chall = make(map[uint64]*challenge)
			atomic.StoreInt32((*int32)(&cli.mode), int32(verify))
			cli.challenge()
		default:
			cli.error(id, "Unsupported mode %q", mode)
		}
<<<<<<< HEAD
	case "move":
		if game == nil {
			cli.error(id, "No state associated with id")

			return nil
		}

		var pit uint64
		err = parse(args, &pit)
		if err != nil {
			return err
		}

		cli.resp <- &response{
			move: &kgp.Move{
				Game:    game,
				Agent:   cli,
				Choice:  uint(pit) - 1,
				Comment: cli.comm,
			},
			id: ref,
		}
		cli.comm = ""
	case "yield":
		if game == nil {
			cli.error(id, "No state associated with id")

			return nil
		}

		cli.resp <- &response{
			move: nil,
			id:   ref,
		}
		cli.comm = ""
=======
>>>>>>> fc0bd282
	case "ok", "error":
		// We do not expect the client to confirm or reject anything,
		// so we can ignore these response messages.
	case "pong":
		cli.alive <- struct{}{}
	case "set":
		// Note that VAL doesn't have to be a string per spec,
		// but we will parse it as such to keep it in it's
		// intermediate representation. If we need to convert
		// it to something else later on, we will do so then.
		var key, val string
		err := parse(args, &key, &val)
		if err != nil {
			return fmt.Errorf("Parse error (%s): %w on input %q", cli, err, input)
		}

		switch key {
		case "info:name":
			if cli.user == defaultUser {
				cli.user = &kgp.User{Token: val}
			}
			cli.user.Name = val
		case "info:authors", "info:author":
			if cli.user == defaultUser {
				cli.user = &kgp.User{Token: val}
			}
			cli.user.Author = val
		case "info:description":
			if cli.user == defaultUser {
				cli.user = &kgp.User{Token: val}
			}
			cli.user.Descr = val
		case "info:comment":
			cli.comm = val
		case "auth:token":
			cli.user = &kgp.User{
				Name:   cli.user.Name,
				Author: cli.user.Author,
				Descr:  cli.user.Descr,
				Token:  val,
			}
			if cli.user.Descr == defaultUser.Descr {
				cli.user.Descr = ""
			}
		}
	case "goodbye":
		cli.Kill()
	default:
		switch cli.mode {
		case freeplay:
			cli.freeplay(id, ref, cmd, args)
		case verify:
			cli.verify(id, ref, cmd, args)
		}
		kgp.Debug.Printf("Invalid command %q", input)
	}

	return nil
}

func (cli *Client) freeplay(id, ref uint64, cmd, args string) {
	cli.glock.Lock()
	game := cli.games[ref]
	cli.glock.Unlock()

	switch cmd {
	case "move":
		if game == nil {
			cli.error(id, "No state associated with id")

			return
		}

		var pit uint64
		err := parse(args, &pit)
		if err != nil {
			return
		}

		cli.resp <- &response{
			move: &kgp.Move{
				Game:    game,
				Agent:   cli,
				Choice:  uint(pit) - 1,
				Comment: cli.comm,
				Stamp:   time.Now(),
			},
			id: ref,
		}
		cli.comm = ""
	case "yield":
		if game == nil {
			cli.error(id, "No state associated with id")
			return
		}

		cli.resp <- &response{
			move: nil,
			id:   ref,
		}
		cli.comm = ""
	default:
		cli.error(id, "Unknown command")
	}
}<|MERGE_RESOLUTION|>--- conflicted
+++ resolved
@@ -25,11 +25,8 @@
 	"regexp"
 	"strconv"
 	"strings"
-<<<<<<< HEAD
-=======
 	"sync/atomic"
 	"time"
->>>>>>> fc0bd282
 	"unicode"
 
 	"go-kgp"
@@ -132,13 +129,9 @@
 }
 
 // Interpret parses and evaluates INPUT
-<<<<<<< HEAD
 func (cli *Client) interpret(input string, st *cmd.State) error {
 	dbg := kgp.Debug.Printf
 
-=======
-func (cli *Client) interpret(input string, m *cmd.State) error {
->>>>>>> fc0bd282
 	input = strings.TrimSpace(input)
 	if input == "" { // Ignore empty lines
 		return nil
@@ -196,44 +189,6 @@
 		default:
 			cli.error(id, "Unsupported mode %q", mode)
 		}
-<<<<<<< HEAD
-	case "move":
-		if game == nil {
-			cli.error(id, "No state associated with id")
-
-			return nil
-		}
-
-		var pit uint64
-		err = parse(args, &pit)
-		if err != nil {
-			return err
-		}
-
-		cli.resp <- &response{
-			move: &kgp.Move{
-				Game:    game,
-				Agent:   cli,
-				Choice:  uint(pit) - 1,
-				Comment: cli.comm,
-			},
-			id: ref,
-		}
-		cli.comm = ""
-	case "yield":
-		if game == nil {
-			cli.error(id, "No state associated with id")
-
-			return nil
-		}
-
-		cli.resp <- &response{
-			move: nil,
-			id:   ref,
-		}
-		cli.comm = ""
-=======
->>>>>>> fc0bd282
 	case "ok", "error":
 		// We do not expect the client to confirm or reject anything,
 		// so we can ignore these response messages.
