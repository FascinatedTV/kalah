// Client Communication Management
//
// Copyright (c) 2021  Philip Kaludercic
//
// This file is part of go-kgp.
//
// go-kgp is free software: you can redistribute it and/or modify
// it under the terms of the GNU Affero General Public License,
// version 3, as published by the Free Software Foundation.
//
// go-kgp is distributed in the hope that it will be useful, but
// WITHOUT ANY WARRANTY; without even the implied warranty of
// MERCHANTABILITY or FITNESS FOR A PARTICULAR PURPOSE. See the GNU
// Affero General Public License for more details.
//
// You should have received a copy of the GNU Affero General Public
// License, version 3, along with go-kgp. If not, see
// <http://www.gnu.org/licenses/>

package main

import (
	"bufio"
	"bytes"
	"context"
	"encoding/base64"
	"fmt"
	"io"
	"log"
	"net"
	"os"
	"strings"
	"sync"
	"sync/atomic"
	"time"
)

// An Agent
type Agent struct {
	Name   string
	Author string
	Descr  string
	Score  float64
	Id     int64
}

// Client wraps a network connection into a player
type Client struct {
	Agent
	game    *Game
	rwc     io.ReadWriteCloser
	lock    sync.Mutex
	rid     uint64
	kill    context.CancelFunc
	pinged  bool
	token   []byte
	comment string
	simple  bool
<<<<<<< HEAD
	proc    *os.Process
	notify  chan<- *Client
=======
>>>>>>> b663ca9a

	// Simple mode state management
	nyield uint64
	nstop  uint64
}

func (cli *Client) String() string {
	if cli == nil {
		return "RND"
	}

	hash := base64.StdEncoding.EncodeToString(cli.token)
	if conn, ok := cli.rwc.(net.Conn); ok {
		return fmt.Sprintf("%s (%q)", conn.RemoteAddr(), hash)
	}
	if conn, ok := cli.rwc.(*wsrwc); ok {
		return fmt.Sprintf("%s (%q)", conn.RemoteAddr(), hash)
	}
	return fmt.Sprintf("%p (%q)", cli, hash)
}

// Send forwards an unreferenced message to the client
func (cli *Client) Send(command string, args ...interface{}) uint64 {
	return cli.Respond(0, command, args...)
}

func (cli *Client) Error(to uint64, args ...interface{}) {
	cli.Respond(to, "error", args...)
}

// Respond forwards a referenced message to the client
func (cli *Client) Respond(to uint64, command string, args ...interface{}) uint64 {
	if cli == nil {
		return 0
	}

	var (
		buf = bytes.NewBuffer(nil)
		id  = atomic.AddUint64(&cli.rid, 2)
	)

	fmt.Fprint(buf, id)
	if to > 0 {
		fmt.Fprintf(buf, "@%d", to)
	}

	fmt.Fprintf(buf, " %s", command)

	for _, arg := range args {
		fmt.Fprint(buf, " ")
		switch arg.(type) {
		case string:
			fmt.Fprintf(buf, "%#v", arg)
		case int:
			fmt.Fprintf(buf, "%d", arg)
		case float64:
			fmt.Fprintf(buf, "%f", arg)
		case *Game:
			fmt.Fprintf(buf, "%s", arg)
		default:
			panic("Unsupported type")
		}
	}

	// attempt to send this message before any other message is sent
	defer cli.lock.Unlock()
	cli.lock.Lock()

	if cli.rwc == nil {
		return 0
	}

	debug.Print(cli, " > ", buf.String())
	fmt.Fprint(buf, "\r\n")

	i := conf.TCP.Retries // allow 8 unsuccesful retries
retry:
	n, err := io.Copy(cli.rwc, buf)
	if err != nil {
		_, isWS := cli.rwc.(*wsrwc)
		if isWS {
			return id
		}

		nerr, ok := err.(net.Error)
		if i > 0 && (!ok || (ok && nerr.Temporary())) {
			wait := time.Millisecond
			wait <<= (conf.TCP.Retries - i)
			wait *= 10
			time.Sleep(wait)
			if n > 0 {
				// discard first n bytes
				buf = bytes.NewBuffer(buf.Bytes()[n:])
			}
			i--
			goto retry
		} else {
			log.Print(cli, err)
			cli.kill()
		}
	}

	return id
}

func (cli *Client) Pinger(done <-chan struct{}) {
	if conf.TCP.Timeout == 0 {
		panic("TCP Timeout must be greater than 0")
	}
	ticker := time.NewTicker(time.Duration(conf.TCP.Timeout) * time.Second)
	defer ticker.Stop()

	for {
		select {
		case <-done:
			return
		case <-ticker.C:
		}

		// If the timer fired, check the ping flag and
		// kill the client if it is still set
		if cli.pinged {
			// Attempt to send an error message, ignoring errors
			cli.lock.Lock()
			fmt.Fprint(cli.rwc, "error \"Pending pong\"\r\n")
			cli.lock.Unlock()

			log.Printf("%s did not respond to a ping in time", cli)
			cli.kill()
			break
		}
		// In case it was not set, ping the client
		// again and reset the flag
		cli.Send("ping")
		cli.pinged = true
	}
}

// Handle controls a connection and reads user input
func (cli *Client) Handle() {
	// Ensure that the client has a channel that is being
	// communicated upon.
	if cli.rwc == nil {
		panic("No ReadWriteCloser")
	}
	defer cli.rwc.Close()

	var ctx context.Context
	ctx, cli.kill = context.WithCancel(context.Background())

	// Initiate the protocol with the client
	cli.Send("kgp", majorVersion, minorVersion, patchVersion)

	// Optionally start a thread to periodically send ping
	// requests to the client
	var done chan struct{}
	if conf.TCP.Ping {
		done = make(chan (struct{}))
		go cli.Pinger(done)
	}

	// Start a thread to read the user input from rwc
	dead := false
	go func() {
		scanner := bufio.NewScanner(cli.rwc)
		for scanner.Scan() {
			// Prevent flooding by waiting a for a moment
			// between lines
			time.Sleep(time.Microsecond)

			// Check if the client has been killed
			// by someone else
			if dead {
				break
			}

			// Interpret line
			input := scanner.Text()
			debug.Print(cli, " < ", input)
			err := cli.Interpret(input)
			if err != nil {
				log.Print(err)
			}

		}
		// See https://github.com/golang/go/commit/e9ad52e46dee4b4f9c73ff44f44e1e234815800f
		err := scanner.Err()
		if err != nil && !strings.Contains(err.Error(), "use of closed network connection") {
			log.Print(err)
		}
		cli.kill()
	}()

	// When the client is killed (a game has finished, the client
	// timed out, ...) we log this and mark the client as dead for
	// the input thread
	<-ctx.Done()

	// Request for the client to be removed from the queue
	forget <- cli

	// To avoid concurrency issues, the client lock is reserved
	// for the rest of the function/goroutine's lifetime
	cli.lock.Lock()
	defer cli.lock.Unlock()

	// Send a simple goodbye, ignoring errors if the network
	// connection was broken
	fmt.Fprint(cli.rwc, "goodbye\r\n")

	// Kill input processing thread
	dead = true

	// Kill ping thread if requested for the connection
	if done != nil {
		close(done)
	}

	// Unset the ReadWriteCloser
	cli.rwc = nil

	// If the client was currently playing a game, we have to
	// consider what our opponent is doing.  We notify the game
	// that the client is gone.
	if cli.game != nil {
		cli.game.death <- cli
	}

	debug.Print("Closed connection to", cli)
}<|MERGE_RESOLUTION|>--- conflicted
+++ resolved
@@ -56,11 +56,8 @@
 	token   []byte
 	comment string
 	simple  bool
-<<<<<<< HEAD
 	proc    *os.Process
 	notify  chan<- *Client
-=======
->>>>>>> b663ca9a
 
 	// Simple mode state management
 	nyield uint64
