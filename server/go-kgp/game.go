--- conflicted
+++ resolved
@@ -188,7 +188,6 @@
 
 		select {
 		case m := <-move:
-<<<<<<< HEAD
 			if m.Yield {
 				if m.Client != g.Current() {
 					break
@@ -196,10 +195,7 @@
 				// The client has indicated it does not intend
 				// to use the remaining time.
 				next = true
-			} else if m.Client.simple && m.Client.pending >= 1 {
-=======
-			if m.Client.simple && m.Client.nstop != m.Client.nyield {
->>>>>>> b22807a2
+			} else if m.Client.simple && m.Client.nstop != m.Client.nyield {
 				// If the client has sent us a move even
 				// though he has not responded to a previous
 				// "stop" command via "yield" we must conclude
@@ -211,21 +207,6 @@
 				m.when = time.Now()
 				choice = m
 			}
-<<<<<<< HEAD
-=======
-			if cli.simple && cli.nstop != cli.nyield {
-				// In simple mode the client must
-				// respond to every stop, and in case
-				// the client is behind with
-				// responding, we shouldn't interpret
-				// a yield as a request to give up the
-				// remaining time.
-				break
-			}
-			// The client has indicated it does not intend
-			// to use the remaining time.
-			next = true
->>>>>>> b22807a2
 		case cli := <-death:
 			if g.North != cli && g.South != cli {
 				log.Print("Unrelated death")
@@ -263,7 +244,24 @@
 			g.Current().Respond(g.last, "stop")
 			atomic.AddUint64(&g.Current().nstop, 1)
 
-			if choice.Yield {
+			choice := *g.choice()
+
+			// We generate a random move to replace
+			// whatever the current choice is, either if
+			// no choice was made (denoted by a -1) or if
+			// the client is playing in simple mode and
+			// there are pending stop requests that have
+			// to be responded to with a yield
+			if choice == -1 || (g.Current().simple && g.Current().nstop != g.Current().nyield) {
+				choice = g.Board.Random(g.side)
+			}
+
+			again := g.Board.Sow(g.side, choice)
+			if g.Board.Over() {
+				break
+			}
+
+			if !again {
 				g.side = !g.side
 			} else {
 
@@ -277,19 +275,7 @@
 					choice.Pit = g.Board.Random(g.side)
 				}
 
-<<<<<<< HEAD
 				g.Moves = append(g.Moves, choice)
-=======
-			// We generate a random move to replace
-			// whatever the current choice is, either if
-			// no choice was made (denoted by a -1) or if
-			// the client is playing in simple mode and
-			// there are pending stop requests that have
-			// to be responded to with a yield
-			if choice == -1 || (g.Current().simple && g.Current().nstop != g.Current().nyield) {
-				choice = g.Board.Random(g.side)
-			}
->>>>>>> b22807a2
 
 				again := g.Board.Sow(g.side, choice.Pit)
 				if g.Board.Over() {
