// Game Coordinator
//
// Copyright (c) 2021  Philip Kaludercic
//
// This file is part of go-kgp.
//
// go-kgp is free software: you can redistribute it and/or modify
// it under the terms of the GNU Affero General Public License,
// version 3, as published by the Free Software Foundation.
//
// go-kgp is distributed in the hope that it will be useful, but
// WITHOUT ANY WARRANTY; without even the implied warranty of
// MERCHANTABILITY or FITNESS FOR A PARTICULAR PURPOSE. See the GNU
// Affero General Public License for more details.
//
// You should have received a copy of the GNU Affero General Public
// License, version 3, along with go-kgp. If not, see
// <http://www.gnu.org/licenses/>

package main

import (
	"fmt"
	"log"
	"sync/atomic"
	"time"
)

type Outcome uint8

const (
	_ = iota
	WIN
	DRAW
	LOSS
	RESIGN
)

// Move is an Action to set the next move
type Move struct {
	Pit     int
	Client  *Client
	Comment string
	Yield   bool
	id      uint64
	when    time.Time
}

// Game represents a game between two players
type Game struct {
	Board Board
	// The ID of the last state command, used to verify if a
	// move/yield response should be ignored or not in freeplay
	// mode.
	last uint64
	// The side of the board that is currently deciding to make a
	// move.  See .North and .South.
	side Side
	// The control channel that is used to send actions like move
	// or yield.  These are processed in .Start().
	move  chan<- *Move
	death chan<- *Client
	// The two clients
	North   *Client
	South   *Client
	nchoice int
	schoice int
	// Data for the web interface.
	//
	// These fields are usually empty, unless a Game object has
	// been queried from the database and passed on to a template.
	Id      int64
	Moves   []*Move
	Outcome Outcome // For south
}

// String generates a KGP board representation for the current player
func (g *Game) String() string {
	if g.side == SideNorth {
		return g.Board.Mirror().String()
	}
	return g.Board.String()
}

func (g *Game) IsOver() bool {
	return g.Board.Over()
}

// Player returns the player on SIDE of the board
func (g *Game) Player(side Side) *Client {
	switch side {
	case SideNorth:
		return g.North
	case SideSouth:
		return g.South
	default:
		panic("Invalid state")
	}
}

func (g *Game) Side(cli *Client) Side {
	switch cli {
	case g.North:
		return SideNorth
	case g.South:
		return SideSouth
	default:
		panic("Unknown client")
	}
}

// Current returns the player who's turn it is
func (g *Game) Current() *Client {
	return g.Player(g.side)
}

// IsCurrent returns true, if CLI the game is currently waiting for
// CLI to answer
func (g *Game) IsCurrent(cli *Client) bool {
	if g == nil {
		return false
	}

	return g.Current() == cli
}

// Other returns the opponent of CLI, or nil if CLI is not playing a
// game
func (g *Game) Other(cli *Client) *Client {
	if g == nil {
		return nil
	}
	switch cli {
	case g.North:
		if g.North.game == nil {
			return nil
		}
		return g.South
	case g.South:
		if g.South.game == nil {
			return nil
		}
		return g.North
	default:
		panic(fmt.Sprintf("%s is not part of %s", cli, g))
	}
}

// Start manages a game between the north and south client
func (g *Game) Start() {
<<<<<<< HEAD
=======
	defer atomic.AddInt64(&playing, -2)
	atomic.AddInt64(&playing, 2)

	yield := make(chan *Client)
>>>>>>> e1f2cd99
	move := make(chan *Move)
	death := make(chan *Client)
	g.move = move
	g.death = death

	if g.North.game != nil {
		panic("Already part of game")
	}
	g.North.game = g
	if g.South.game != nil {
		panic("Already part of game")
	}
	g.South.game = g

	log.Printf("Start game (%d, %d) between %s and %s",
		len(g.Board.northPits), g.Board.init,
		g.North, g.South)

	g.side = SideSouth
	g.last = g.South.Send("state", g)

	timer := time.NewTimer(time.Duration(conf.Game.Timeout) * time.Second)

<<<<<<< HEAD
	if g.North.token != nil && g.South.token != nil {
		g.logged = true
	}

=======
>>>>>>> e1f2cd99
	for {
		var (
			choice *Move
			next   bool
		)

		select {
		case m := <-move:
			if m.Yield {
				if m.Client != g.Current() {
					break
				}
				// The client has indicated it does not intend
				// to use the remaining time.
				next = true
			} else if m.Client.simple && m.Client.pending >= 1 {
				// If the client has sent us a move even
				// though he has not responded to a previous
				// "stop" command via "yield" we must conclude
				// that the client has misunderstood the
				// communication or is too slow.
			} else if !g.Board.Legal(g.side, m.Pit) {
				m.Client.Error(m.id, fmt.Sprintf("Illegal move %d", m.Pit+1))
			} else {
				m.when = time.Now()
				choice = m
			}
		case cli := <-death:
			if g.North != cli && g.South != cli {
				log.Print("Unrelated death")
				return
			}
			opp := g.Other(cli)

			// Leave enough time for the queue to be
			// updated and all traces of the opponent to
			// be removed.
			time.Sleep(time.Second)

			if conf.Endless {
				if g.Current() == opp {
					opp.Respond(g.last, "stop")
				}
				opp.game = nil
				enqueue <- opp
			} else {
				opp.killFunc()
			}

			return
		case <-timer.C:
			// The time allocated for the current player
			// is over, and we proceed to the next round.
			next = true
		}

		if g.IsOver() {
			break
		}

		if next {
			g.Current().Respond(g.last, "stop")
			atomic.AddInt64(&g.Current().pending, 1)

			if choice.Yield {
				g.side = !g.side
			} else {

				// We generate a random move to replace
				// whatever the current choice is, either if
				// no choice was made (denoted by a -1) or if
				// the client is playing in simple mode and
				// there are pending stop requests that have
				// to be responded to with a yield
				if choice == nil || (g.Current().simple && g.Current().pending > 0) {
					choice.Pit = g.Board.Random(g.side)
				}

<<<<<<< HEAD
				g.Moves = append(g.Moves, choice)

				again := g.Board.Sow(g.side, choice.Pit)
				if g.Board.Over() {
					break
				}
=======
			again := g.Board.Sow(g.side, choice)
			if g.Board.Over() {
				break
			}
>>>>>>> e1f2cd99

				if !again {
					g.side = !g.side
				}
			}

			g.last = g.Current().Send("state", g)

			timer.Reset(time.Duration(conf.Game.Timeout) * time.Second)
		}
	}

	g.updateScore()

	if conf.Endless {
		// In the "endless" mode, the client is just
		// added back to the waiting queue as soon as
		// the game is over.
		if g.North.game == g {
			g.North.game = nil
			enqueue <- g.North
		}
		if g.South.game == g {
			g.South.game = nil
			enqueue <- g.South
		}
	} else {
		g.North.killFunc()
		g.South.killFunc()
	}
}<|MERGE_RESOLUTION|>--- conflicted
+++ resolved
@@ -65,6 +65,8 @@
 	South   *Client
 	nchoice int
 	schoice int
+	// Is this game logged in the database?
+	logged bool
 	// Data for the web interface.
 	//
 	// These fields are usually empty, unless a Game object has
@@ -148,13 +150,9 @@
 
 // Start manages a game between the north and south client
 func (g *Game) Start() {
-<<<<<<< HEAD
-=======
 	defer atomic.AddInt64(&playing, -2)
 	atomic.AddInt64(&playing, 2)
 
-	yield := make(chan *Client)
->>>>>>> e1f2cd99
 	move := make(chan *Move)
 	death := make(chan *Client)
 	g.move = move
@@ -178,13 +176,10 @@
 
 	timer := time.NewTimer(time.Duration(conf.Game.Timeout) * time.Second)
 
-<<<<<<< HEAD
 	if g.North.token != nil && g.South.token != nil {
 		g.logged = true
 	}
 
-=======
->>>>>>> e1f2cd99
 	for {
 		var (
 			choice *Move
@@ -263,19 +258,12 @@
 					choice.Pit = g.Board.Random(g.side)
 				}
 
-<<<<<<< HEAD
 				g.Moves = append(g.Moves, choice)
 
 				again := g.Board.Sow(g.side, choice.Pit)
 				if g.Board.Over() {
 					break
 				}
-=======
-			again := g.Board.Sow(g.side, choice)
-			if g.Board.Over() {
-				break
-			}
->>>>>>> e1f2cd99
 
 				if !again {
 					g.side = !g.side
