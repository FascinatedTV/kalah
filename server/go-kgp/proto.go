// Protocol Handling
//
// Copyright (c) 2021  Philip Kaludercic
//
// This file is part of go-kgp.
//
// go-kgp is free software: you can redistribute it and/or modify
// it under the terms of the GNU Affero General Public License,
// version 3, as published by the Free Software Foundation.
//
// go-kgp is distributed in the hope that it will be useful, but
// WITHOUT ANY WARRANTY; without even the implied warranty of
// MERCHANTABILITY or FITNESS FOR A PARTICULAR PURPOSE. See the GNU
// Affero General Public License for more details.
//
// You should have received a copy of the GNU Affero General Public
// License, version 3, along with go-kgp. If not, see
// <http://www.gnu.org/licenses/>

package main

import (
	"crypto/sha256"
	"errors"
	"fmt"
	"regexp"
	"strconv"
	"strings"
	"sync"
	"sync/atomic"
	"unicode"
)

var (
	parser = regexp.MustCompile(`^[[:space:]]*` +
		`(?:([[:digit:]]*)(?:@([[:digit:]]+))?[[:space:]]+)?` +
		`([[:alnum:]]+)(?:[[:space:]]+(.*))?` +
		`[[:space:]]*$`)
	errArgumentMismatch = errors.New("argument mismatch")
)

// parse destructs RAW and tries to assign the parts to PARAMS
func parse(raw string, params ...interface{}) error {
	var (
		inquotes bool
		escape   bool
		err      error

		i   int
		arg string
	)

	for i, arg = range strings.FieldsFunc(raw, func(c rune) bool {
		if inquotes {
			if escape {
				escape = false
				return false
			} else if c == '"' {
				inquotes = false
				return true
			} else {
				escape = c == '\\'
				return false
			}
		} else {
			inquotes = c == '"'
			return unicode.IsSpace(c) || inquotes
		}
	}) {
		if i >= len(params) {
			return errArgumentMismatch
		}

		switch param := params[i].(type) {
		case *string:
			*param = arg
		case *uint64:
			*param, err = strconv.ParseUint(arg, 10, 64)
			if err != nil {
				return err
			}
		}
	}

	if i+1 != len(params) {
		return errArgumentMismatch
	}

	return nil
}

// Handle setting KEY to VAL for CLI
func (cli *Client) Set(key, val string) error {
	switch key {
	case "info:name":
		cli.Name = val
	case "info:authors", "info:author":
		cli.Author = val
	case "info:description":
		cli.Descr = val
	case "info:comment":
		cli.comment = val
	case "auth:token":
		if cli.token == nil {
			hash := sha256.New()
			fmt.Fprint(hash, val)
			cli.token = hash.Sum(nil)
			cli.Score = 1000.0

			var wg sync.WaitGroup
			wg.Add(1)
			dbact <- cli.updateDatabase(&wg, true)
			wg.Wait()
		}
	case "auth:forget":
		hash := sha256.New()
		fmt.Fprint(hash, val)
		token := hash.Sum(nil)

		dbact <- cli.forget(token)
	}

	return nil
}

// Interpret parses and evaluates INPUT
func (cli *Client) Interpret(input string) error {
	matches := parser.FindStringSubmatch(input)
	if matches == nil {
		debug.Printf("Malformed input: %v", input)
		return nil
	}

	var (
		id, ref uint64
		err     error

		cmd  = matches[3]
		args = matches[4]
		game = cli.game
	)
	if matches[1] != "" {
		id, err = strconv.ParseUint(matches[1], 10, 64)
		if err != nil {
			return nil
		}
	}
	if matches[2] != "" {
		ref, err = strconv.ParseUint(matches[2], 10, 64)
		if err != nil {
			return nil
		}
	}

	switch cmd {
	case "mode":
		if game != nil {
			return nil
		}

		var mode string
		err = parse(args, &mode)
		if err != nil {
			return err
		}

		switch mode {
		case "simple":
			cli.simple = true
			fallthrough
		case "freeplay":
			if cli.notify != nil {
				cli.notify <- cli
			}
			enqueue <- cli
			cli.Respond(id, "ok")
		default:
			cli.Error(id, "Unsupported mode %q", mode)
		}
	case "move":
		if game == nil || !game.IsCurrent(cli, ref) {
			return nil
		}

		var pit uint64
		err = parse(args, &pit)
		if err != nil {
			return err
		}

		game.move <- &Move{
			Pit:    int(pit) - 1,
			Client: cli,
			id:     id,
			ref:    ref,
		}
	case "yield":
<<<<<<< HEAD
		if game == nil || !game.IsCurrent(cli, ref) {
			return nil
		}

		new := atomic.AddUint64(&cli.nyield, 1)
		if cli.simple && new-1 > cli.nstop {
			cli.Error(id, "Preemptive yield")
			cli.kill()
		}

		game.move <- &Move{
			Yield:  true,
			Client: cli,
			id:     id,
=======
		if game == nil || (ref != game.last && ref != 0) {
			return nil
		}

		new := atomic.AddUint64(&cli.nyield, 1)
		if cli.simple && new-1 > cli.nstop {
			cli.Error(id, "Preemptive yield")
			cli.kill()
>>>>>>> b663ca9a
		}
	case "ok", "error":
		// We do not expect the client to confirm or reject anything,
		// so we can ignore these response messages.
	case "pong":
		cli.pinged = false
	case "set":
		// Note that VAL doesn't have to be a string per spec,
		// but we will parse it as such to keep it in it's
		// intermediate representation. If we need to convert
		// it to something else later on, we will do so then.
		var key, val string
		err := parse(args, &key, &val)
		if err != nil {
			return err
		}

		return cli.Set(key, val)
	case "goodbye":
		cli.kill()
	}

	return nil
}<|MERGE_RESOLUTION|>--- conflicted
+++ resolved
@@ -195,7 +195,6 @@
 			ref:    ref,
 		}
 	case "yield":
-<<<<<<< HEAD
 		if game == nil || !game.IsCurrent(cli, ref) {
 			return nil
 		}
@@ -210,16 +209,6 @@
 			Yield:  true,
 			Client: cli,
 			id:     id,
-=======
-		if game == nil || (ref != game.last && ref != 0) {
-			return nil
-		}
-
-		new := atomic.AddUint64(&cli.nyield, 1)
-		if cli.simple && new-1 > cli.nstop {
-			cli.Error(id, "Preemptive yield")
-			cli.kill()
->>>>>>> b663ca9a
 		}
 	case "ok", "error":
 		// We do not expect the client to confirm or reject anything,
